import { useState, useEffect } from 'react';
import { AuthProvider, useAuth } from './contexts/AuthContext';
import { ModeProvider, useMode } from './contexts/ModeContext';
import { LaunchScreen } from './components/LaunchScreen';
import { WelcomeScreen } from './components/WelcomeScreen';
import { EventInput } from './components/EventInput';
import { AuthPage } from './pages/AuthPage';
import { LandingPage } from './pages/LandingPage';
import { CalendarPage } from './pages/CalendarPage';
import { EventConfirmation } from './pages/EventConfirmation';
import { SettingsPage } from './pages/SettingsPage';
import { AccountPage } from './pages/AccountPage';
import { SubscriptionPage } from './pages/SubscriptionPage';
import type { ParsedEvent } from './services/openai';
import type { Database } from './lib/supabase';
import { DatabaseService } from './services/database';
import './styles/theme.css';

// 👇 add supabase client for debug
import { createClient } from '@supabase/supabase-js';

const supabase = createClient(
  import.meta.env.VITE_SUPABASE_URL!,
  import.meta.env.VITE_SUPABASE_ANON_KEY!,
  {
    auth: {
      persistSession: true,
      autoRefreshToken: true,
      detectSessionInUrl: true,
    },
  }
);

type Page = 'landing' | 'calendar' | 'settings' | 'account' | 'subscription' | 'eventConfirmation';
type Event = Database['public']['Tables']['events']['Row'];

function AppContent() {
  const { user, loading: authLoading } = useAuth();
  const { mode } = useMode();
  const [showLaunch, setShowLaunch] = useState(true);
  const [showWelcome, setShowWelcome] = useState(false);
  const [currentPage, setCurrentPage] = useState<Page>('landing');
  const [selectedDate, setSelectedDate] = useState<Date | null>(null);
  const [selectedEvent, setSelectedEvent] = useState<Event | null>(null);
  const [extractedEvents, setExtractedEvents] = useState<ParsedEvent[]>([]);
  const [userName, setUserName] = useState('User');

  useEffect(() => {
    const hasVisited = sessionStorage.getItem('hasVisited');
    if (hasVisited) {
      setShowLaunch(false);
    }
  }, []);

  useEffect(() => {
    if (!authLoading && user) {
      const loadUserData = async () => {
        try {
          const userData = await DatabaseService.getUser(user.id);
          if (userData?.name) {
            setUserName(userData.name);
          }
        } catch (error) {
          console.error('Failed to load user data:', error);
        }
      };
      loadUserData();
    }
  }, [user, authLoading]);

  const handleLaunchComplete = () => {
    sessionStorage.setItem('hasVisited', 'true');
    setShowLaunch(false);

    if (user) {
      const hasSeenWelcome = sessionStorage.getItem('hasSeenWelcome');
      if (!hasSeenWelcome) {
        setShowWelcome(true);
      }
    }
  };

  const handleWelcomeComplete = () => {
    sessionStorage.setItem('hasSeenWelcome', 'true');
    setShowWelcome(false);
  };

  const handleNavigate = (page: string) => {
    setCurrentPage(page as Page);
  };

  const handleDayClick = (date: Date) => {
    setSelectedDate(date);
    setSelectedEvent(null);
    setCurrentPage('calendar');
  };

  const handleEventsExtracted = (events: ParsedEvent[]) => {
    setExtractedEvents(events);
    setCurrentPage('eventConfirmation');
  };

  const handleEventsConfirmed = () => {
    setExtractedEvents([]);
    setCurrentPage('calendar');
  };

  const handleEventsCancelled = () => {
    setExtractedEvents([]);
    setCurrentPage('calendar');
  };

  // 👇 special case: check if URL contains /debug-auth
  if (window.location.pathname === '/debug-auth') {
    return <DebugAuth />;
  }

  if (showLaunch) {
    return <LaunchScreen onComplete={handleLaunchComplete} />;
  }

  if (showWelcome && user) {
    return <WelcomeScreen userName={userName} onComplete={handleWelcomeComplete} />;
  }

  if (authLoading) {
    return (
      <div style={{ display: 'flex', alignItems: 'center', justifyContent: 'center', minHeight: '100vh' }}>
        <div className="loading-spinner" />
      </div>
    );
  }

  if (!user) {
    return <AuthPage />;
  }

  if (currentPage === 'eventConfirmation' && extractedEvents.length > 0) {
    return (
      <EventConfirmation
        events={extractedEvents}
        onConfirm={handleEventsConfirmed}
        onCancel={handleEventsCancelled}
      />
    );
  }

  if (currentPage === 'calendar') {
    return (
      <>
        <CalendarPage
          initialDate={selectedDate || undefined}
          selectedEvent={selectedEvent}
          onNavigate={handleNavigate}
        />
        <div className="event-input-floating">
          <EventInput onEventsExtracted={handleEventsExtracted} mode={mode} />
        </div>
      </>
    );
  }

  if (currentPage === 'settings') {
    return <SettingsPage onNavigate={handleNavigate} />;
  }

  if (currentPage === 'account') {
    return <AccountPage onNavigate={handleNavigate} />;
  }

  if (currentPage === 'subscription') {
    return <SubscriptionPage onNavigate={handleNavigate} />;
  }

  return (
<<<<<<< HEAD
    <>
      <LandingPage onNavigate={handleNavigate} onDateClick={handleDayClick} />
      <div className="event-input-floating">
        <EventInput onEventsExtracted={handleEventsExtracted} mode={mode} />
      </div>
    </>
=======
    <LandingPage
      onNavigate={handleNavigate}
      onDateClick={handleDayClick}
      onEventsExtracted={handleEventsExtracted}
    />
>>>>>>> 82d9cd0a
  );
}

// 👇 DebugAuth component definition
function DebugAuth() {
  const [session, setSession] = useState<any>(null);
  const [user, setUser] = useState<any>(null);

  useEffect(() => {
    (async () => {
      const { data: { session } } = await supabase.auth.getSession();
      setSession(session);
      const { data: { user } } = await supabase.auth.getUser();
      setUser(user);
    })();

    const { data: sub } = supabase.auth.onAuthStateChange((_event, session) => {
      setSession(session);
      setUser(session?.user ?? null);
    });
    return () => sub.subscription.unsubscribe();
  }, []);

  return (
    <pre style={{ whiteSpace: 'pre-wrap', padding: 20 }}>
      SESSION: {JSON.stringify(session, null, 2)}
      {"\n\n"}
      USER: {JSON.stringify(user, null, 2)}
    </pre>
  );
}

export default function App() {
  return (
    <AuthProvider>
      <ModeProvider>
        <AppContent />
      </ModeProvider>
    </AuthProvider>
  );
}<|MERGE_RESOLUTION|>--- conflicted
+++ resolved
@@ -173,20 +173,11 @@
   }
 
   return (
-<<<<<<< HEAD
-    <>
-      <LandingPage onNavigate={handleNavigate} onDateClick={handleDayClick} />
-      <div className="event-input-floating">
-        <EventInput onEventsExtracted={handleEventsExtracted} mode={mode} />
-      </div>
-    </>
-=======
     <LandingPage
       onNavigate={handleNavigate}
       onDateClick={handleDayClick}
       onEventsExtracted={handleEventsExtracted}
     />
->>>>>>> 82d9cd0a
   );
 }
 
