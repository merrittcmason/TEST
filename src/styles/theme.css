:root[data-theme='dark'] {
  --bg-primary: #000000;
  --bg-secondary: #111111;
  --bg-tertiary: #1a1a1a;
  --bg-hover: #222222;

  --text-primary: #ffffff;
  --text-secondary: #b3b3b3;
  --text-tertiary: #808080;

  --highlight-color: #ffffff;
<<<<<<< HEAD
  --pill-loading-fill: #ffffff;
  --pill-loading-text: #000000;
  --spinner-color: #000000;
=======
  --pill-loading-fill: #000000;
  --pill-loading-text: #ffffff;
  --spinner-color: #ffffff;
>>>>>>> 82d9cd0a

  --border-color: #333333;
  --border-light: #2a2a2a;

  --primary: #3b82f6;
  --accent-primary: #ffffff;
  --accent-hover: #e0e0e0;
  --accent-light: #cccccc;

  --success: #4caf50;
  --success-bg: #1b5e20;

  --warning: #ff9800;
  --warning-bg: #e65100;

  --error: #f44336;
  --error-bg: #c62828;

  --shadow-sm: 0 1px 3px rgba(0, 0, 0, 0.5);
  --shadow-md: 0 4px 6px rgba(0, 0, 0, 0.5);
  --shadow-lg: 0 10px 15px rgba(0, 0, 0, 0.6);

  --gradient-primary: linear-gradient(135deg, #ffffff 0%, #e0e0e0 100%);
  --gradient-secondary: linear-gradient(135deg, #1a1a1a 0%, #000000 100%);
  --gradient-subtle: linear-gradient(180deg, rgba(255, 255, 255, 0.05) 0%, rgba(255, 255, 255, 0) 100%);
  --glass-bg: rgba(17, 17, 17, 0.7);
  --glass-border: rgba(255, 255, 255, 0.1);
}

:root[data-theme='light'] {
  --bg-primary: #ffffff;
  --bg-secondary: #f5f5f5;
  --bg-tertiary: #eeeeee;
  --bg-hover: #e0e0e0;

  --text-primary: #000000;
  --text-secondary: #4d4d4d;
  --text-tertiary: #808080;

  --highlight-color: #000000;
<<<<<<< HEAD
  --pill-loading-fill: #000000;
  --pill-loading-text: #ffffff;
  --spinner-color: #ffffff;
=======
  --pill-loading-fill: #ffffff;
  --pill-loading-text: #000000;
  --spinner-color: #000000;
>>>>>>> 82d9cd0a

  --border-color: #e0e0e0;
  --border-light: #f0f0f0;

  --primary: #3b82f6;
  --accent-primary: #000000;
  --accent-hover: #333333;
  --accent-light: #555555;

  --success: #4caf50;
  --success-bg: #c8e6c9;

  --warning: #ff9800;
  --warning-bg: #ffe0b2;

  --error: #f44336;
  --error-bg: #ffcdd2;

  --shadow-sm: 0 1px 3px rgba(0, 0, 0, 0.12);
  --shadow-md: 0 4px 6px rgba(0, 0, 0, 0.15);
  --shadow-lg: 0 10px 15px rgba(0, 0, 0, 0.2);

  --gradient-primary: linear-gradient(135deg, #000000 0%, #333333 100%);
  --gradient-secondary: linear-gradient(135deg, #f5f5f5 0%, #ffffff 100%);
  --gradient-subtle: linear-gradient(180deg, rgba(0, 0, 0, 0.03) 0%, rgba(0, 0, 0, 0) 100%);
  --glass-bg: rgba(245, 245, 245, 0.7);
  --glass-border: rgba(0, 0, 0, 0.1);
}

* {
  margin: 0;
  padding: 0;
  box-sizing: border-box;
}

body {
  font-family: -apple-system, BlinkMacSystemFont, 'Segoe UI', 'Roboto', 'Oxygen',
    'Ubuntu', 'Cantarell', 'Fira Sans', 'Droid Sans', 'Helvetica Neue',
    sans-serif;
  -webkit-font-smoothing: antialiased;
  -moz-osx-font-smoothing: grayscale;
  background-color: var(--bg-primary);
  color: var(--text-primary);
  line-height: 1.5;
  min-height: 100vh;
}

h1, h2, h3, h4, h5, h6 {
  line-height: 1.2;
  font-weight: 600;
}

h1 {
  font-size: 2rem;
  margin-bottom: 1rem;
}

h2 {
  font-size: 1.5rem;
  margin-bottom: 0.875rem;
}

h3 {
  font-size: 1.25rem;
  margin-bottom: 0.75rem;
}

p {
  line-height: 1.6;
  margin-bottom: 1rem;
}

button {
  font-family: inherit;
  font-size: inherit;
  cursor: pointer;
  border: none;
  outline: none;
  background: none;
  color: inherit;
}

input, textarea, select {
  font-family: inherit;
  font-size: inherit;
  color: var(--text-primary);
  background-color: var(--bg-secondary);
  border: 1px solid var(--border-color);
  border-radius: 8px;
  padding: 12px 16px;
  outline: none;
  transition: all 0.2s ease;
}

input:focus, textarea:focus, select:focus {
  border-color: var(--accent-primary);
  box-shadow: 0 0 0 3px rgba(128, 128, 128, 0.1);
}

a {
  color: var(--accent-primary);
  text-decoration: none;
  transition: color 0.2s ease;
}

a:hover {
  color: var(--accent-hover);
}

.btn {
  display: inline-flex;
  align-items: center;
  justify-content: center;
  padding: 12px 24px;
  border-radius: 12px;
  font-weight: 500;
  transition: all 0.3s cubic-bezier(0.4, 0, 0.2, 1);
  min-height: 44px;
  min-width: 44px;
  position: relative;
  overflow: hidden;
}

:root[data-theme='dark'] .btn-primary {
  background: var(--gradient-primary);
  color: var(--bg-primary);
  border: none;
  box-shadow: 0 4px 12px rgba(255, 255, 255, 0.15);
}

:root[data-theme='dark'] .btn-primary:hover {
  transform: translateY(-2px);
  box-shadow: 0 6px 20px rgba(255, 255, 255, 0.25);
}

:root[data-theme='dark'] .btn-primary:active {
  transform: translateY(0);
}

:root[data-theme='light'] .btn-primary {
  background: var(--gradient-primary);
  color: var(--bg-primary);
  border: none;
  box-shadow: 0 4px 12px rgba(0, 0, 0, 0.15);
}

:root[data-theme='light'] .btn-primary:hover {
  transform: translateY(-2px);
  box-shadow: 0 6px 20px rgba(0, 0, 0, 0.25);
}

:root[data-theme='light'] .btn-primary:active {
  transform: translateY(0);
}

.btn-secondary {
  background: var(--glass-bg);
  backdrop-filter: blur(10px);
  -webkit-backdrop-filter: blur(10px);
  color: var(--text-primary);
  border: 1px solid var(--glass-border);
}

.btn-secondary:hover {
  background-color: var(--bg-hover);
  transform: translateY(-1px);
}

.btn-danger {
  background: linear-gradient(135deg, #f44336 0%, #d32f2f 100%);
  color: white;
  box-shadow: 0 4px 12px rgba(244, 67, 54, 0.3);
}

.btn-danger:hover {
  transform: translateY(-2px);
  box-shadow: 0 6px 20px rgba(244, 67, 54, 0.4);
}

.btn:disabled {
  opacity: 0.5;
  cursor: not-allowed;
  transform: none !important;
}

.card {
  background: var(--glass-bg);
  backdrop-filter: blur(20px);
  -webkit-backdrop-filter: blur(20px);
  border: 1px solid var(--glass-border);
  border-radius: 16px;
  padding: 24px;
  box-shadow: var(--shadow-md);
  position: relative;
  overflow: hidden;
  transition: all 0.3s ease;
}

.card::before {
  content: '';
  position: absolute;
  top: 0;
  left: 0;
  right: 0;
  height: 1px;
  background: var(--gradient-subtle);
}

.card:hover {
  transform: translateY(-2px);
  box-shadow: var(--shadow-lg);
}

.container {
  width: 100%;
  max-width: 1200px;
  margin: 0 auto;
  padding: 0 16px;
}

@media (min-width: 768px) {
  .container {
    padding: 0 24px;
  }
}

.loading-spinner {
  border: 3px solid var(--border-color);
  border-top: 3px solid var(--accent-primary);
  border-radius: 50%;
  width: 40px;
  height: 40px;
  animation: spin 0.8s linear infinite;
}

@keyframes spin {
  0% { transform: rotate(0deg); }
  100% { transform: rotate(360deg); }
}

.fade-in {
  animation: fadeIn 0.3s ease-in;
}

@keyframes fadeIn {
  from {
    opacity: 0;
    transform: translateY(10px);
  }
  to {
    opacity: 1;
    transform: translateY(0);
  }
}

.slide-in-right {
  animation: slideInRight 0.3s ease-out;
}

@keyframes slideInRight {
  from {
    transform: translateX(100%);
  }
  to {
    transform: translateX(0);
  }
}<|MERGE_RESOLUTION|>--- conflicted
+++ resolved
@@ -9,15 +9,9 @@
   --text-tertiary: #808080;
 
   --highlight-color: #ffffff;
-<<<<<<< HEAD
-  --pill-loading-fill: #ffffff;
-  --pill-loading-text: #000000;
-  --spinner-color: #000000;
-=======
   --pill-loading-fill: #000000;
   --pill-loading-text: #ffffff;
   --spinner-color: #ffffff;
->>>>>>> 82d9cd0a
 
   --border-color: #333333;
   --border-light: #2a2a2a;
@@ -58,15 +52,9 @@
   --text-tertiary: #808080;
 
   --highlight-color: #000000;
-<<<<<<< HEAD
-  --pill-loading-fill: #000000;
-  --pill-loading-text: #ffffff;
-  --spinner-color: #ffffff;
-=======
   --pill-loading-fill: #ffffff;
   --pill-loading-text: #000000;
   --spinner-color: #000000;
->>>>>>> 82d9cd0a
 
   --border-color: #e0e0e0;
   --border-light: #f0f0f0;
